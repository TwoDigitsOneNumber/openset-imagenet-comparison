""" ResNet50, parts taken from VAST: https://github.com/Vastlab/vast/tree/main/vast/architectures"""
from torchvision import models
from torch.nn.parallel import DistributedDataParallel
import torch.nn.functional as F
import torch
from torch import nn
import random
import numpy as np
import pathlib
import vast
from .logits_variants import set_logits

class ResNet50(nn.Module):
    """Represents a ResNet50 model"""

<<<<<<< HEAD
    def __init__(self, fc_layer_dim=1000):
=======
    def __init__(self, protocol, loss_type, fc_layer_dim=1000, out_features=1000, logit_bias=True):
>>>>>>> da8b765f
        """ Builds a ResNet model, with deep features and logits layers.

        Args:
            loss_type(str): name of loss used, determines type of logits to compute.
            fc_layer_dim(int): Deep features dimension.
        """
        super(ResNet50, self).__init__()

<<<<<<< HEAD
=======
        self.number_of_classes = out_features
        self.loss_type = loss_type

>>>>>>> da8b765f
        # Change the dimension of out features
        self.resnet_base = models.resnet50(pretrained=False)
        fc_in_features = self.resnet_base.fc.in_features
        self.resnet_base.fc = nn.Linear(in_features=fc_in_features, out_features=fc_layer_dim)

<<<<<<< HEAD

    def forward(self, image):
=======
        self.logits, self.logit_type = set_logits(
            protocol=protocol,
            loss_type=self.loss_type,
            in_features=fc_layer_dim,
            out_features=out_features,
            logit_bias=False
        )


    def forward(self, image, labels, return_angles=False):
>>>>>>> da8b765f
        """ Forward pass

        Args:
            image(tensor): Tensor with input samples
            labels(tensor): Labels for the input samples (needed for margin computation in 'face losses')
            return_angles(bool): set true to return angles of input data (i.e. its deep feature) and all class centers.

        Returns:
            Deep features of the samples.
        """
<<<<<<< HEAD
        features = self.resnet_base(image)
        return features
=======
        deep_features = self.resnet_base(image)
        logits = self.logits(deep_features, labels)

        if return_angles:
            # compute angles
            with torch.no_grad():
                cos_theta = F.normalize(deep_features, dim=1).mm(F.normalize(self.logits.w, dim=0))
                angles = torch.acos(cos_theta.clamp(-1.+1e-5, 1.-1e-5))
            return logits, deep_features, angles
        else:
            return logits, deep_features
>>>>>>> da8b765f


class ResNet50Proser(nn.Module):
    """Implements functionality for the PROSER approach into ResNet50"""
    def __init__(self, dummy_count, fc_layer_dim, resnet_base, loss_type):
        super(ResNet50Proser, self).__init__()
        self.dummy_count = dummy_count
        # add a dummy classifier for unknown classes
        self.dummy_classifier = nn.Linear(fc_layer_dim, dummy_count)
        self.resnet_base = resnet_base
        self.loss_type=loss_type

    def first_blocks(self, x):
        """Calls the first three blocks of the model
        This repeats some functionality of the original ResNet implementation found here:
        https://github.com/pytorch/vision/blob/ad2eceabf0dcdb17a25d84da62492825a2c770a2/torchvision/models/resnet.py

        Note: for consistency reasons with the original source code of Zhou et al. (2021), the
        manifold mixup is performed after the third group of blocks (i.e. layer3). By following
        this approach, the manifold mixup is performed after the penultimate group/layer
        """

        x = self.resnet_base.resnet_base.conv1(x)
        x = self.resnet_base.resnet_base.bn1(x)
        x = self.resnet_base.resnet_base.relu(x)
        x = self.resnet_base.resnet_base.maxpool(x)

        x = self.resnet_base.resnet_base.layer1(x)
        x = self.resnet_base.resnet_base.layer2(x)
        x = self.resnet_base.resnet_base.layer3(x)


        return x

    def last_blocks(self, x):
        """Calls the last blocks of the model, and returns the deep features, the logits and the results of the dummy classifier
        This repeats some functionality of the original ResNet implementation found here:
        https://github.com/pytorch/vision/blob/ad2eceabf0dcdb17a25d84da62492825a2c770a2/torchvision/models/resnet.py

        Note: for consistency reasons with the original source code of Zhou et al. (2021), the
        manifold mixup is performed after the third group of blocks (i.e. layer3). By following
        this approach, the manifold mixup is performed after the penultimate group/layer
        """
        x = self.resnet_base.resnet_base.layer4(x)

        x = self.resnet_base.resnet_base.avgpool(x)

        x = torch.flatten(x, 1)

        features = self.resnet_base.resnet_base.fc(x)

        # apply our standard output layer
        logits = self.resnet_base.logits(features)

        if self.loss_type == "garbage":
            # for garbage class, we remove the logit for the unknown class -- since we will add another one below
            logits = logits[:,:-1]

        # apply our dummy layer, get only the maximum output
        dummy = torch.max(self.dummy_classifier(features), dim=1)[0]
        return logits, dummy, features

    def forward(self, image):
        """Extracts the logits, the dummy classiifers and the deep features for the given input """
        intermediate_features = self.first_blocks(image)
        return self.last_blocks(intermediate_features)


class LeNetBottleneck(nn.Module):
    """ Builds a LeNet model with deep features and logits, which includes a bottleneck in the deep features (deep_feature_dim). 

    parameters: see ResNet50 in this file.
    """

    def __init__(self, protocol, loss_type, deep_feature_dim=2, out_features=10, logit_bias=True):
        super(LeNetBottleneck, self).__init__()

        self.number_of_classes = out_features
        self.deep_feature_dim = deep_feature_dim
        self.loss_type = loss_type

        self.feature_extractor = nn.Sequential(            
            # 28x28 -> 14x14
            nn.Conv2d(in_channels=1, out_channels=32, kernel_size=5, stride=1, padding='same'),
            nn.Conv2d(in_channels=32, out_channels=32, kernel_size=5, stride=1, padding='same'),
            nn.BatchNorm2d(num_features=32),
            nn.MaxPool2d(kernel_size=2, stride=2),

            # 14x14 -> 7x7
            nn.Conv2d(in_channels=32, out_channels=64, kernel_size=5, stride=1, padding='same'),
            nn.Conv2d(in_channels=64, out_channels=64, kernel_size=5, stride=1, padding='same'),
            nn.BatchNorm2d(num_features=64),
            nn.MaxPool2d(kernel_size=2, stride=2),

            # 7x7 -> 3x3
            nn.Conv2d(in_channels=64, out_channels=128, kernel_size=5, stride=1, padding='same'),
            nn.Conv2d(in_channels=128, out_channels=128, kernel_size=5, stride=1, padding='same'),
            nn.BatchNorm2d(num_features=128),
            nn.MaxPool2d(kernel_size=2, stride=2),
        )

        self.deep_feature_extractor = nn.Sequential(
            nn.Linear(128*3*3, self.deep_feature_dim)
        )

        self.logits, self.logit_type = set_logits(
            protocol=protocol,
            loss_type=self.loss_type,
            in_features=self.deep_feature_dim,
            out_features=self.number_of_classes,
            logit_bias=False
        )


    def forward(self, image, labels, return_angles=False):
        """ Forward pass

        Args:
            image(tensor): Tensor with input samples
            labels(tensor): Labels for the input samples (needed for margin computation in 'face losses')
            return_angles(bool): set true to return angles of input data (i.e. its deep feature) and all class centers.

        Returns:
            Logits and deep features of the samples.
        """
        x = self.feature_extractor(image)
        x = torch.flatten(x, 1)
        deep_features = self.deep_feature_extractor(x)
        logits = self.logits(deep_features, labels)

        if return_angles:
            # compute angles
            with torch.no_grad():
                cos_theta = F.normalize(deep_features, dim=1).mm(F.normalize(self.logits.w, dim=0))
                angles = torch.acos(cos_theta.clamp(-1.+1e-5, 1.-1e-5))
            return logits, deep_features, angles
        else:
            return logits, deep_features


def set_seeds(seed):
    """ Sets the seed for different sources of randomness.

    Args:
        seed(int): Integer
    """
    torch.manual_seed(seed)
    random.seed(seed)
    np.random.seed(seed)
    # torch.backends.cudnn.deterministic = True
    # torch.backends.cudnn.benchmark = Falsegg



def save_checkpoint(f_name, model, epoch, opt, best_score_, scheduler=None):
    """ Saves a training checkpoint.

    Args:
        f_name(str): File name.
        model(torch module): Pytorch model.
        epoch(int): Current epoch.
        opt(torch optimizer): Current optimizer.
        best_score_(float): Current best score.
        scheduler(torch lr_scheduler): Pytorch scheduler.
    """
    # If model is DistributedDataParallel extracts the module.
    if isinstance(model, DistributedDataParallel):
        state = model.module.state_dict()
    else:
        state = model.state_dict()

    data = {"epoch": epoch + 1,
            "model_state_dict": state,
            "opt_state_dict": opt.state_dict(),
            "best_score": best_score_}
    if scheduler is not None:
        data["scheduler"] = scheduler.state_dict()
    torch.save(data, f_name)


def load_checkpoint(model, checkpoint, opt=None, scheduler=None):
    """ Loads a checkpoint, if the model was saved using DistributedDataParallel, removes the word
    'module' from the state_dictionary keys to load it in a single device. If fine-tuning model then
    optimizer should be none to start from clean optimizer parameters.

    Args:
        model (torch nn.module): Requires a model to load the state dictionary.
        checkpoint (Path): File path.
        opt (torch optimizer): An optimizer to load the state dictionary. Defaults to None.
        device (str): Device to load the checkpoint. Defaults to 'cpu'.
        scheduler (torch lr_scheduler): Learning rate scheduler. Defaults to None.
    """
    file_path = pathlib.Path(checkpoint)
    if file_path.is_file():  # First check if file exists
        checkpoint = torch.load(file_path, map_location=vast.tools._device)
        key = list(checkpoint["model_state_dict"].keys())[0]
        # If module was saved as DistributedDataParallel then removes the world "module"
        # from dictionary keys
        if key[:6] == "module":
            new_state_dict = OrderedDict()
            for k_i, v_i in checkpoint["model_state_dict"].items():
                key = k_i[7:]  # remove "module"
                new_state_dict[key] = v_i
            model.load_state_dict(new_state_dict)
        else:
            model.load_state_dict(checkpoint["model_state_dict"])

        if opt is not None:  # Load optimizer state
            opt.load_state_dict(checkpoint["opt_state_dict"])

        if scheduler is not None:  # Load scheduler state
            scheduler.load_state_dict(checkpoint["scheduler"])

        start_epoch = checkpoint["epoch"]
        best_score = checkpoint["best_score"]
        return start_epoch, best_score
    else:
        raise Exception(f"Checkpoint file '{checkpoint}' not found")<|MERGE_RESOLUTION|>--- conflicted
+++ resolved
@@ -13,11 +13,7 @@
 class ResNet50(nn.Module):
     """Represents a ResNet50 model"""
 
-<<<<<<< HEAD
-    def __init__(self, fc_layer_dim=1000):
-=======
     def __init__(self, protocol, loss_type, fc_layer_dim=1000, out_features=1000, logit_bias=True):
->>>>>>> da8b765f
         """ Builds a ResNet model, with deep features and logits layers.
 
         Args:
@@ -26,21 +22,14 @@
         """
         super(ResNet50, self).__init__()
 
-<<<<<<< HEAD
-=======
         self.number_of_classes = out_features
         self.loss_type = loss_type
 
->>>>>>> da8b765f
         # Change the dimension of out features
         self.resnet_base = models.resnet50(pretrained=False)
         fc_in_features = self.resnet_base.fc.in_features
         self.resnet_base.fc = nn.Linear(in_features=fc_in_features, out_features=fc_layer_dim)
 
-<<<<<<< HEAD
-
-    def forward(self, image):
-=======
         self.logits, self.logit_type = set_logits(
             protocol=protocol,
             loss_type=self.loss_type,
@@ -51,7 +40,6 @@
 
 
     def forward(self, image, labels, return_angles=False):
->>>>>>> da8b765f
         """ Forward pass
 
         Args:
@@ -62,10 +50,6 @@
         Returns:
             Deep features of the samples.
         """
-<<<<<<< HEAD
-        features = self.resnet_base(image)
-        return features
-=======
         deep_features = self.resnet_base(image)
         logits = self.logits(deep_features, labels)
 
@@ -77,7 +61,6 @@
             return logits, deep_features, angles
         else:
             return logits, deep_features
->>>>>>> da8b765f
 
 
 class ResNet50Proser(nn.Module):
