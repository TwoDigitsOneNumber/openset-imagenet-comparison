--- conflicted
+++ resolved
@@ -92,10 +92,6 @@
         Returns:
             class_weights: Tensor with weight for every class.
         """
-<<<<<<< HEAD
-        # TODO (not laurin): Should it be part of dataset class?
-=======
->>>>>>> da8b765f
         counts = self.dataset.groupby(1).count().to_numpy()
         class_weights = (len(self.dataset) / (counts * self.label_count))
         return torch.from_numpy(class_weights).float().squeeze()
