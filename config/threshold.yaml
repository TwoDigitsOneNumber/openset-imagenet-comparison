--- conflicted
+++ resolved
@@ -18,15 +18,9 @@
 # Common parameters
 seed: 42        # Common seed across all source of randomness
 batch_size: 32  # If distributed training the batch size is multiplied by the number of gpus
-<<<<<<< HEAD
-epochs: 5
-# epochs: 120
-workers: 4      # Dataloader number of workers
-=======
 epochs: 120     # default 120
 epochs_p0: 15
 workers: 32      # Dataloader number of workers (default 4)
->>>>>>> da8b765f
 patience: 0     # Number of epochs to wait before stopping the training. 0 means no early stopping
 
 # loss parameters
